import { auth } from "@/lib/auth";
import { headers } from "next/headers";
import { NextResponse } from "next/server";

export async function GET(
	request: Request,
	{ params }: { params: Promise<{ id: string }> }
) {
	const { id: providerId } = await params;
	try {
		// OAuth flow - redirect to provider's authorization URL
		let scopes;
		if (providerId === "slack") {
			scopes = [
				"calls:read",
				"channels:history",
				"channels:read",
				"conversations.connect:read",
				"groups:read",
				"reminders:read",
				"im:read",
				"mpim:read",
				"metadata.message:read",
				"pins:read",
				"team:read",
				"users.profile:read",
				"im:history",
				"mpim:history",
				"users:read",
<<<<<<< HEAD
				"users:read.email",
=======
>>>>>>> f446a5ff
			];
		}

		const data = await auth.api.oAuth2LinkAccount({
			body: {
				providerId: providerId,
				callbackURL: `${process.env.NEXT_PUBLIC_APP_URL}/dashboard/integrations`,
				scopes,
			},
			// This endpoint requires session cookies.
			headers: await headers(),
		});

		return NextResponse.json(data);
	} catch (error) {
		console.error(`Failed to connect ${providerId}`, error);
		return NextResponse.json(
			{ error: `Failed to fetch conect ${providerId}` },
			{ status: 500 }
		);
	}
}<|MERGE_RESOLUTION|>--- conflicted
+++ resolved
@@ -9,36 +9,11 @@
 	const { id: providerId } = await params;
 	try {
 		// OAuth flow - redirect to provider's authorization URL
-		let scopes;
-		if (providerId === "slack") {
-			scopes = [
-				"calls:read",
-				"channels:history",
-				"channels:read",
-				"conversations.connect:read",
-				"groups:read",
-				"reminders:read",
-				"im:read",
-				"mpim:read",
-				"metadata.message:read",
-				"pins:read",
-				"team:read",
-				"users.profile:read",
-				"im:history",
-				"mpim:history",
-				"users:read",
-<<<<<<< HEAD
-				"users:read.email",
-=======
->>>>>>> f446a5ff
-			];
-		}
 
 		const data = await auth.api.oAuth2LinkAccount({
 			body: {
 				providerId: providerId,
 				callbackURL: `${process.env.NEXT_PUBLIC_APP_URL}/dashboard/integrations`,
-				scopes,
 			},
 			// This endpoint requires session cookies.
 			headers: await headers(),
