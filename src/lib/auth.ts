import { betterAuth } from "better-auth";
import { nextCookies } from "better-auth/next-js";
import {
	customSession,
	organization,
	magicLink,
	genericOAuth,
} from "better-auth/plugins";
import { admin, member } from "./auth/permissions";
import { prismaAdapter } from "better-auth/adapters/prisma";
import { prisma } from "./prisma";
import {
	createOrganization,
	getActiveOrganization,
} from "@/server/organizations";
import { polar, checkout, portal, webhooks } from "@polar-sh/better-auth";
import { Polar } from "@polar-sh/sdk";
import { handleSubscriptionWebhook } from "@/server/polar";
import { SUBSCRIPTION_PLANS } from "./utils";
import { createFreeSubscription } from "@/server/subscription";
import { sendEmail } from "./resend";
import OrganizationInvitationEmail from "@/components/emails/organization-invitation-email";
import MagicLinkEmail from "@/components/emails/magic-link-email";
import { OAuthProviders } from "./oauth-utils";
import { createIntegration } from "@/server/integrations";

const polarClient = new Polar({
	accessToken: process.env.POLAR_ACCESS_TOKEN!,
	// Use 'sandbox' for development, 'production' for live
	server: "sandbox",
});

export const auth = betterAuth({
	appName: "Founders' stack",
	baseURL: process.env.NEXT_PUBLIC_APP_URL,
	session: {
		cookieCache: {
			enabled: true,
			maxAge: 5 * 60, // Cache duration in seconds
		},
	},
	emailAndPassword: {
		enabled: false,
		requireEmailVerification: false,
	},
	socialProviders: {
		google: {
			clientId: process.env.GOOGLE_CLIENT_ID as string,
			clientSecret: process.env.GOOGLE_CLIENT_SECRET as string,
		},
		slack: {
			clientId: process.env.SLACK_CLIENT_ID as string,
			clientSecret: process.env.SLACK_CLIENT_SECRET as string,
			scope: [
				"chat:write",
				"channels:history",
				"channels:read",
				"groups:history",
				"im:history",
				"identity.basic",
				"reactions:write",
				"files:read",
				"users:read",
				"team:read",
				"groups:read",
			],
<<<<<<< HEAD
			// redirectURI: `${process.env.NEXT_PUBLIC_APP_URL}/dashboard/integrations/slack`,
=======
			redirectURI: `${process.env.NEXT_PUBLIC_APP_URL}/dashboard/integrations/slack`,
>>>>>>> 7f9f462f
		},
		github: {
			clientId: process.env.GITHUB_CLIENT_ID as string,
			clientSecret: process.env.GITHUB_CLIENT_SECRET as string,
			scope: ["repo", "read:discussion", "project"],
<<<<<<< HEAD
			// redirectURI: `${process.env.NEXT_PUBLIC_APP_URL}/dashboard/code`,
=======
			redirectURI: `${process.env.NEXT_PUBLIC_APP_URL}/dashboard/code`,
>>>>>>> 7f9f462f
		},
	},
	database: prismaAdapter(prisma, {
		provider: "postgresql", // or "mysql", "postgresql", ...etc
	}),
	onAPIError: {
		throw: true,
		onError: (error) => {
			// Custom error handling
			console.error("Auth error:", error);
		},
		errorURL: "/auth/error",
	},
	databaseHooks: {
		user: {
			create: {
				after: async (user) => {
					// Create a personal organization for the user
					const { data, success } = await createOrganization(
						user.id,
						{
							name: user.email.split("@")[0],
							slug: user.email.split("@")[0].toLowerCase(),
						}
					);

					if (success && data) {
						await createFreeSubscription(data.id);
					}
				},
			},
		},
		session: {
			create: {
				before: async (session) => {
					const organization = await getActiveOrganization(
						session.userId
					);
					return {
						data: {
							...session,
							activeOrganizationId: organization?.id,
							subscription: organization?.subscription,
						},
					};
				},
			},
		},
		account: {
			create: {
				after: async (account) => {
					await createIntegration(account);
				},
			},
		},
	},
	account: {
		accountLinking: {
			enabled: true,
			allowDifferentEmails: true,
			allowUnlinkingAll: false,
		},
	},
	plugins: [
		organization({
			creatorRole: "admin",
			async sendInvitationEmail(data) {
				const { success, error } = await sendEmail({
					to: data.email,
					subject: `Invitation to join ${data.organization.name} on Founders' Stack`,
					react: OrganizationInvitationEmail({
						organizationName: data.organization.name,
						inviterName: data.inviter.user.name || "Someone",
						inviteeEmail: data.email,
						invitationId: data.id,
						role: data.role,
					}),
				});

				if (!success) {
					console.error("Error sending invitation email:", error);
				}
			},
			roles: {
				admin,
				member,
			},
		}),
		nextCookies(),
		customSession(async ({ user, session }) => {
			const organization = await getActiveOrganization(session.userId);
			return {
				user: {
					...user,
					role: organization?.role,
				},
				session,
				activeOrganizationId: organization?.id,
				subscription: organization?.subscription,
			};
		}),
		polar({
			client: polarClient,
			createCustomerOnSignUp: true,
			use: [
				checkout({
					products: SUBSCRIPTION_PLANS.map((plan) => ({
						productId: plan.productId,
						slug: plan.id,
					})),
					successUrl:
						"/dashboard/settings?tab=subscription&checkout_id={CHECKOUT_ID}",
					authenticatedUsersOnly: true,
				}),
				portal(),
				webhooks({
					secret: process.env.POLAR_WEBHOOK_SECRET!,
					onPayload: async (payload) => {
						console.log("Received Polar webhook:", payload);
						await handleSubscriptionWebhook(payload);
					},
				}),
			],
		}),
		magicLink({
			expiresIn: 60 * 5, // 5 minutes
			sendMagicLink: async ({ email, url }) => {
				await sendEmail({
					to: email,
					subject: "Your Magic Link is Here!",
					react: MagicLinkEmail({ email, magicLink: url }),
				});
			},
		}),
		// genericOAuth({
		// 	config: OAuthProviders,
		// }),
	],
});

export type User = typeof auth.$Infer.Session.user;
export type Session = typeof auth.$Infer.Session;<|MERGE_RESOLUTION|>--- conflicted
+++ resolved
@@ -64,21 +64,13 @@
 				"team:read",
 				"groups:read",
 			],
-<<<<<<< HEAD
-			// redirectURI: `${process.env.NEXT_PUBLIC_APP_URL}/dashboard/integrations/slack`,
-=======
-			redirectURI: `${process.env.NEXT_PUBLIC_APP_URL}/dashboard/integrations/slack`,
->>>>>>> 7f9f462f
+			redirectURI: `${process.env.NEXT_PUBLIC_APP_URL}/api/auth/callback/slack`,
 		},
 		github: {
-			clientId: process.env.GITHUB_CLIENT_ID as string,
-			clientSecret: process.env.GITHUB_CLIENT_SECRET as string,
+			clientId: process.env.GITHUB_CLIENT_ID!,
+			clientSecret: process.env.GITHUB_CLIENT_SECRET!,
+			redirectURI: `${process.env.NEXT_PUBLIC_APP_URL}/api/auth/callback/github`,
 			scope: ["repo", "read:discussion", "project"],
-<<<<<<< HEAD
-			// redirectURI: `${process.env.NEXT_PUBLIC_APP_URL}/dashboard/code`,
-=======
-			redirectURI: `${process.env.NEXT_PUBLIC_APP_URL}/dashboard/code`,
->>>>>>> 7f9f462f
 		},
 	},
 	database: prismaAdapter(prisma, {
