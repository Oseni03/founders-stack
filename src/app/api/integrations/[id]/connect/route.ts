import { auth } from "@/lib/auth";
import { headers } from "next/headers";
import { NextResponse } from "next/server";

export async function GET(
	request: Request,
	{ params }: { params: Promise<{ id: string }> }
) {
	const { id: providerId } = await params;
	try {
		// OAuth flow - redirect to provider's authorization URL

		await auth.api.oAuth2LinkAccount({
			body: {
				providerId,
				callbackURL: `/dashboard/integrations/${providerId}`,
			},
			// This endpoint requires session cookies.
			headers: await headers(),
		});

<<<<<<< HEAD
		return NextResponse.json(data);
=======
		return NextResponse.json({ success: true });
>>>>>>> d1ddeb78
	} catch (error) {
		console.error(`Failed to connect ${providerId}`, error);
		return NextResponse.json(
			{ error: `Failed to fetch conect ${providerId}` },
			{ status: 500 }
		);
	}
}

export async function POST(
	request: Request,
	{ params }: { params: Promise<{ id: string }> }
) {
	const { id: providerId } = await params;
	try {
		// API key connection
		const { apiKey } = await request.json();

		// Mock - validate and store API key
		console.log(`Connecting ${providerId} with API key`);

		return NextResponse.json({ success: true });
	} catch (error) {
		return NextResponse.json(
			{ error: `Failed to fetch conect ${providerId}` },
			{ status: 500 }
		);
	}
}<|MERGE_RESOLUTION|>--- conflicted
+++ resolved
@@ -10,20 +10,16 @@
 	try {
 		// OAuth flow - redirect to provider's authorization URL
 
-		await auth.api.oAuth2LinkAccount({
+		const data = await auth.api.oAuth2LinkAccount({
 			body: {
 				providerId,
-				callbackURL: `/dashboard/integrations/${providerId}`,
+				callbackURL: `/api/auth/oauth2/callback/${providerId}`,
 			},
 			// This endpoint requires session cookies.
 			headers: await headers(),
 		});
 
-<<<<<<< HEAD
 		return NextResponse.json(data);
-=======
-		return NextResponse.json({ success: true });
->>>>>>> d1ddeb78
 	} catch (error) {
 		console.error(`Failed to connect ${providerId}`, error);
 		return NextResponse.json(
